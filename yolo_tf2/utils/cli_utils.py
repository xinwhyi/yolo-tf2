from yolo_tf2.config.augmentation_options import AUGMENTATION_PRESETS
from yolo_tf2.utils.common import get_abs_path, get_image_files
from yolo_tf2.core.evaluator import Evaluator
from yolo_tf2.core.detector import Detector
from yolo_tf2.core.trainer import Trainer
from yolo_tf2.config.cli_args import (
    GENERAL,
    TRAINING,
    DETECTION,
    EVALUATION,
)
import pandas as pd
import yolo_tf2


<<<<<<< HEAD
def display_section(section, name):
    """
    Display a dictionary of command line options
    Args:
        section: One of [GENERAL, TRAINING, EVALUATION, DETECTION]
        name: section name
=======
def display_section(name):
    """
    Display a dictionary of command line options
    Args:
        name: One of ['GENERAL', 'TRAINING', 'EVALUATION', 'DETECTION']
>>>>>>> 03b81cd0

    Returns:
        None
    """
<<<<<<< HEAD
    section_frame = pd.DataFrame(section).T.fillna('-')
    section_frame['commands'] = section_frame.index.values
    section_frame['commands'] = section_frame['commands'].apply(lambda c: f'--{c}')
    section_frame = section_frame.reset_index(drop=True).set_index('commands')
    print(f'\n{name}\n')
=======
    assert all((GENERAL, TRAINING, DETECTION, EVALUATION))
    section_frame = pd.DataFrame(eval(name)).T.fillna('-')
    section_frame['flags'] = section_frame.index.values
    section_frame['flags'] = section_frame['flags'].apply(lambda c: f'--{c}')
    section_frame = section_frame.reset_index(drop=True).set_index('flags')
    print(f'\n{name.title()}\n')
>>>>>>> 03b81cd0
    print(
        section_frame[
            [
                column_name
                for column_name in ('help', 'required', 'default')
                if column_name in section_frame.columns
            ]
        ].to_markdown()
    )


def display_commands(display_all=False):
    """
    Display available yolotf2 commands.
    Args:
        display_all: If True, all commands will be displayed
    Returns:
        None
    """
    available_commands = {
        'train': 'Create new or use existing dataset and train a model',
        'evaluate': 'Evaluate a trained model',
        'detect': 'Detect a folder of images or a video',
    }
    print(f'Yolo-tf2 {yolo_tf2.__version__}')
    print(f'\nUsage:')
    print(f'\tyolotf2 <command> [options] [args]')
    print(f'\nAvailable commands:')
    for command, description in available_commands.items():
        print(f'\t{command:<10} {description}')
    print()
    print('Use yolotf2 <command> -h to see more info about a command', end='\n\n')
    print('Use yolotf2 -h to display all command line options')
    if display_all:
<<<<<<< HEAD
        for section, name in zip(
            (GENERAL, TRAINING, EVALUATION, DETECTION),
            ('General', 'Training', 'Evaluation', 'Detection'),
        ):
            display_section(section, name)
=======
        for name in ('GENERAL', 'TRAINING', 'EVALUATION', 'DETECTION'):
            display_section(name)
>>>>>>> 03b81cd0


def add_args(process_args, parser):
    """
    Add given arguments to parser.
    Args:
        process_args: A dictionary of args and options.
        parser: argparse.ArgumentParser

    Returns:
        parser.
    """
    for arg, options in process_args.items():
        _help = options.get('help')
        _default = options.get('default')
        _type = options.get('type')
        _action = options.get('action')
        _required = options.get('required')
        if not _action:
            parser.add_argument(
                f'--{arg}', help=_help, default=_default, type=_type, required=_required
            )
        else:
            parser.add_argument(
                f'--{arg}', help=_help, default=_default, action=_action
            )
    return parser


def add_all_args(parser, process_args, *args):
    """
    Add general and process specific args
    Args:
        parser: argparse.ArgumentParser
        process_args: One of [GENERAL, TRAINING, EVALUATION, DETECTION]
        *args: Process required args

    Returns:
        cli_args
    """
    parser = add_args(process_args, parser)
    cli_args = parser.parse_args()
    for arg in ['model_cfg', 'classes', *args]:
        assert eval(f'cli_args.{arg}'), f'{arg} is required'
    return cli_args


def train(parser):
    """
    Parse cli options, create a training instance and train model.
    Args:
        parser: argparse.ArgumentParser

    Returns:
        None
    """
    cli_args = add_all_args(parser, TRAINING)
    if not cli_args.train_tfrecord and not cli_args.valid_tfrecord:
        assert (
            cli_args.relative_labels or cli_args.xml_labels_folder
        ), 'No labels provided: specify --relative-labels or --xml-labels-folder'
    if cli_args.augmentation_preset:
        assert (
            preset := cli_args.augmentation_preset
        ) in AUGMENTATION_PRESETS, f'Invalid augmentation preset {preset}'
    trainer = Trainer(
        input_shape=cli_args.input_shape,
        model_configuration=cli_args.model_cfg,
        classes_file=cli_args.classes,
        train_tf_record=cli_args.train_tfrecord,
        valid_tf_record=cli_args.valid_tfrecord,
        max_boxes=cli_args.max_boxes,
        iou_threshold=cli_args.iou_threshold,
        score_threshold=cli_args.score_threshold,
        image_folder=cli_args.image_folder,
    )
    trainer.train(
        epochs=cli_args.epochs,
        batch_size=cli_args.batch_size,
        learning_rate=cli_args.learning_rate,
        new_dataset_conf={
            'dataset_name': (d_name := cli_args.dataset_name),
            'relative_labels': cli_args.relative_labels,
            'test_size': cli_args.test_size,
            'voc_conf': cli_args.voc_conf,
            'augmentation': bool((preset := cli_args.augmentation_preset)),
            'sequences': AUGMENTATION_PRESETS.get(preset),
            'aug_workers': cli_args.workers,
            'aug_batch_size': cli_args.process_batch_size,
        },
        dataset_name=d_name,
        weights=cli_args.weights,
        evaluate=cli_args.evaluate,
        merge_evaluation=cli_args.merge_evaluation,
        evaluation_workers=cli_args.workers,
        shuffle_buffer=cli_args.shuffle_buffer,
        min_overlaps=cli_args.min_overlaps,
        display_stats=cli_args.display_stats,
        plot_stats=cli_args.plot_stats,
        save_figs=cli_args.save_figs,
        clear_outputs=cli_args.clear_output,
        n_epoch_eval=cli_args.n_eval,
    )


def evaluate(parser):
    """
    Parse cli options, create an evaluation instance and evaluate.
    Args:
        parser: argparse.ArgumentParser

    Returns:
        None
    """
    required_args = (
        'train_tfrecord',
        'valid_tfrecord',
        'predicted_data',
        'actual_data',
    )
    cli_args = add_all_args(parser, EVALUATION, *required_args)
    evaluator = Evaluator(
        input_shape=cli_args.input_shape,
        model_configuration=cli_args.model_cfg,
        train_tf_record=cli_args.train_tfrecord,
        valid_tf_record=cli_args.valid_tfrecord,
        classes_file=cli_args.classes,
        max_boxes=cli_args.max_boxes,
        iou_threshold=cli_args.iou_threshold,
        score_threshold=cli_args.score_threshold,
    )
    predicted = pd.read_csv(cli_args.predicted_data)
    actual = pd.read_csv(cli_args.actual_data)
    evaluator.calculate_map(
        prediction_data=predicted,
        actual_data=actual,
        min_overlaps=cli_args.min_overlaps,
        display_stats=cli_args.display_stats,
        save_figs=cli_args.save_figs,
        plot_results=cli_args.plot_stats,
    )


def detect(parser):
    """
    Detect, draw boxes over an image / a folder of images / a video and save
    Args:
        parser: argparse.ArgumentParser

    Returns:
        None
    """
    cli_args = add_all_args(parser, DETECTION)
    detector = Detector(
        input_shape=cli_args.input_shape,
        model_configuration=cli_args.model_cfg,
        classes_file=cli_args.classes,
        max_boxes=cli_args.max_boxes,
        iou_threshold=cli_args.iou_threshold,
        score_threshold=cli_args.score_threshold,
    )
    check_args = [
        item for item in [cli_args.image, cli_args.image_dir, cli_args.video] if item
    ]
    assert (
        len(check_args) == 1
    ), 'Expected --image or --image-dir or --video, got more than one'
    target_photos = []
    if cli_args.image:
        target_photos.append(get_abs_path(cli_args.image))
    if cli_args.image_dir:
        target_photos.extend(
            get_abs_path(cli_args.image_dir, image)
            for image in get_image_files(cli_args.image_dir)
        )
    if cli_args.image or cli_args.image_dir:
        detector.predict_photos(
            photos=target_photos,
            trained_weights=cli_args.weights,
            batch_size=cli_args.process_batch_size,
            workers=cli_args.workers,
            output_dir=cli_args.output_dir,
        )
    if cli_args.video:
        detector.detect_video(
            video=get_abs_path(cli_args.video, verify=True),
            trained_weights=get_abs_path(cli_args.weights, verify=True),
            codec=cli_args.codec,
            display=cli_args.display_vid,
            output_dir=cli_args.output_dir,
        )<|MERGE_RESOLUTION|>--- conflicted
+++ resolved
@@ -13,38 +13,21 @@
 import yolo_tf2
 
 
-<<<<<<< HEAD
-def display_section(section, name):
+def display_section(name):
     """
     Display a dictionary of command line options
     Args:
-        section: One of [GENERAL, TRAINING, EVALUATION, DETECTION]
-        name: section name
-=======
-def display_section(name):
-    """
-    Display a dictionary of command line options
-    Args:
         name: One of ['GENERAL', 'TRAINING', 'EVALUATION', 'DETECTION']
->>>>>>> 03b81cd0
-
-    Returns:
-        None
-    """
-<<<<<<< HEAD
-    section_frame = pd.DataFrame(section).T.fillna('-')
-    section_frame['commands'] = section_frame.index.values
-    section_frame['commands'] = section_frame['commands'].apply(lambda c: f'--{c}')
-    section_frame = section_frame.reset_index(drop=True).set_index('commands')
-    print(f'\n{name}\n')
-=======
+
+    Returns:
+        None
+    """
     assert all((GENERAL, TRAINING, DETECTION, EVALUATION))
     section_frame = pd.DataFrame(eval(name)).T.fillna('-')
     section_frame['flags'] = section_frame.index.values
     section_frame['flags'] = section_frame['flags'].apply(lambda c: f'--{c}')
     section_frame = section_frame.reset_index(drop=True).set_index('flags')
     print(f'\n{name.title()}\n')
->>>>>>> 03b81cd0
     print(
         section_frame[
             [
@@ -79,16 +62,8 @@
     print('Use yolotf2 <command> -h to see more info about a command', end='\n\n')
     print('Use yolotf2 -h to display all command line options')
     if display_all:
-<<<<<<< HEAD
-        for section, name in zip(
-            (GENERAL, TRAINING, EVALUATION, DETECTION),
-            ('General', 'Training', 'Evaluation', 'Detection'),
-        ):
-            display_section(section, name)
-=======
         for name in ('GENERAL', 'TRAINING', 'EVALUATION', 'DETECTION'):
             display_section(name)
->>>>>>> 03b81cd0
 
 
 def add_args(process_args, parser):
